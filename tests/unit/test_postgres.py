from copy import deepcopy
from datetime import datetime

import psycopg2
from psycopg2 import sql
import psycopg2.extras
import pytest

from utils.fixtures import CatStream, CONFIG, db_cleanup, MultiTypeStream, NestedStream, TEST_DB, TypeChangeStream
from target_postgres import json_schema
from target_postgres import postgres
from target_postgres import singer_stream
from target_postgres import main
from target_postgres.target_tools import TargetError


## TODO: create and test more fake streams
## TODO: test invalid data against JSON Schema
## TODO: test compound pk

def assert_columns_equal(cursor, table_name, expected_column_tuples):
    cursor.execute("SELECT column_name, data_type, is_nullable FROM information_schema.columns " + \
                   "WHERE table_schema = 'public' and table_name = '{}';".format(
                       table_name))
    columns = cursor.fetchall()

    assert (not columns and not expected_column_tuples) \
           or set(columns) == expected_column_tuples


def get_count_sql(table_name):
    return 'SELECT count(*) FROM "public"."{}"'.format(table_name)


def get_pk_key(pks, obj, subrecord=False):
    pk_parts = []
    for pk in pks:
        pk_parts.append(str(obj[pk]))
    if subrecord:
        for key, value in obj.items():
            if key[:11] == '_sdc_level_':
                pk_parts.append(str(value))
    return ':'.join(pk_parts)


def flatten_record(old_obj, subtables, subpks, new_obj=None, current_path=None, level=0):
    if not new_obj:
        new_obj = {}

    for prop, value in old_obj.items():
        if current_path:
            next_path = current_path + '__' + prop
        else:
            next_path = prop

        if isinstance(value, dict):
            flatten_record(value, subtables, subpks, new_obj=new_obj, current_path=next_path, level=level)
        elif isinstance(value, list):
            if next_path not in subtables:
                subtables[next_path] = []
            row_index = 0
            for item in value:
                new_subobj = {}
                for key, value in subpks.items():
                    new_subobj[key] = value
                new_subpks = subpks.copy()
                new_subobj[singer_stream.SINGER_LEVEL.format(level)] = row_index
                new_subpks[singer_stream.SINGER_LEVEL.format(level)] = row_index
                subtables[next_path].append(flatten_record(item,
                                                           subtables,
                                                           new_subpks,
                                                           new_obj=new_subobj,
                                                           level=level + 1))
                row_index += 1
        else:
            new_obj[next_path] = value
    return new_obj


def assert_record(a, b, subtables, subpks):
    a_flat = flatten_record(a, subtables, subpks)
    for prop, value in a_flat.items():
        if value is None:
            if prop in b:
                assert b[prop] == None
        elif isinstance(b[prop], datetime):
            assert value == b[prop].isoformat()[:19]
        else:
            assert value == b[prop]


def assert_records(conn, records, table_name, pks, match_pks=False):
    if not isinstance(pks, list):
        pks = [pks]

    with conn.cursor(cursor_factory=psycopg2.extras.DictCursor) as cur:
        cur.execute("set timezone='UTC';")

        cur.execute('SELECT * FROM {}'.format(table_name))
        persisted_records_raw = cur.fetchall()

        persisted_records = {}
        for persisted_record in persisted_records_raw:
            pk = get_pk_key(pks, persisted_record)
            persisted_records[pk] = persisted_record

        subtables = {}
        records_pks = []
        for record in records:
            pk = get_pk_key(pks, record)
            records_pks.append(pk)
            persisted_record = persisted_records[pk]
            subpks = {}
            for pk in pks:
                subpks[singer_stream.SINGER_SOURCE_PK_PREFIX + pk] = persisted_record[pk]
            assert_record(record, persisted_record, subtables, subpks)

        if match_pks:
            assert sorted(list(persisted_records.keys())) == sorted(records_pks)

        sub_pks = list(map(lambda pk: singer_stream.SINGER_SOURCE_PK_PREFIX + pk, pks))
        for subtable_name, items in subtables.items():
            cur.execute('SELECT * FROM {}'.format(
                table_name + '__' + subtable_name))
            persisted_records_raw = cur.fetchall()

            persisted_records = {}
            for persisted_record in persisted_records_raw:
                pk = get_pk_key(sub_pks, persisted_record, subrecord=True)
                persisted_records[pk] = persisted_record

            subtables = {}
            records_pks = []
            for record in items:
                pk = get_pk_key(sub_pks, record, subrecord=True)
                records_pks.append(pk)
                persisted_record = persisted_records[pk]
                assert_record(record, persisted_record, subtables, subpks)
            assert len(subtables.values()) == 0

            if match_pks:
                assert sorted(list(persisted_records.keys())) == sorted(records_pks)


def assert_column_indexed(conn, table_name, column_name):
    with conn.cursor() as cur:
        cur.execute((
            "select t.relname as table_name, i.relname as index_name, a.attname as column_name " \
            "from pg_class t, pg_class i, pg_index ix, pg_attribute a " \
            "where t.oid = ix.indrelid and i.oid = ix.indexrelid and a.attrelid = t.oid " \
            "and a.attnum = ANY(ix.indkey) and t.relkind = 'r' " \
            "and t.relname = '{table_name}' and a.attname = '{column_name}'").format(
                table_name=table_name,
                column_name=column_name
            ))

        assert len(cur.fetchall()) > 0

def test_loading__invalid__configuration__schema(db_cleanup):
    stream = CatStream(1)
    stream.schema = deepcopy(stream.schema)
    stream.schema['schema']['type'] = 'invalid type for a JSON Schema'

    with pytest.raises(TargetError, match=r'.*invalid JSON Schema instance.*'):
        main(CONFIG, input_stream=stream)


def test_loading__invalid__default_null_value__non_nullable_column(db_cleanup):
    class NullDefaultCatStream(CatStream):

        def generate_record(self):
            record = CatStream.generate_record(self)
            record['name'] = postgres.RESERVED_NULL_DEFAULT
            return record

    with pytest.raises(postgres.PostgresError, match=r'.*NotNullViolation.*'):
        main(CONFIG, input_stream=NullDefaultCatStream(20))


def test_loading__schema_version_0_gets_migrated_to_2(db_cleanup):
    main(CONFIG, input_stream=CatStream(100))

    with psycopg2.connect(**TEST_DB) as conn:
        with conn.cursor() as cur:
            target = postgres.PostgresTarget(conn)
            metadata = target._get_table_metadata(cur, 'cats')
            metadata.pop('schema_version')
            metadata.pop('path')
            metadata['table_mappings'] = [{'from': ['cats', 'adoption', 'immunizations'],
                                           'to': 'cats__adoption__immunizations'}]
            target._set_table_metadata(cur, 'cats', metadata)

            metadata = target._get_table_metadata(cur, 'cats__adoption__immunizations')
            metadata.pop('schema_version')
            metadata.pop('path')
            target._set_table_metadata(cur, 'cats__adoption__immunizations', metadata)

    main(CONFIG, input_stream=CatStream(100))

    with psycopg2.connect(**TEST_DB) as conn:
        with conn.cursor() as cur:
            target = postgres.PostgresTarget(conn)
            metadata = target._get_table_metadata(cur, 'cats')

            assert metadata['schema_version'] == 2
            assert metadata['path']
            assert not metadata.get('table_mappings')

            metadata = target._get_table_metadata(cur, 'cats__adoption__immunizations')

            assert metadata['schema_version'] == 2
            assert metadata['path']
            assert not metadata.get('table_mappings')


def test_loading__simple(db_cleanup):
    stream = CatStream(100)
    main(CONFIG, input_stream=stream)

    with psycopg2.connect(**TEST_DB) as conn:
        with conn.cursor() as cur:
            assert_columns_equal(cur,
                                 'cats',
                                 {
                                     ('_sdc_batched_at', 'timestamp with time zone', 'YES'),
                                     ('_sdc_received_at', 'timestamp with time zone', 'YES'),
                                     ('_sdc_sequence', 'bigint', 'YES'),
                                     ('_sdc_table_version', 'bigint', 'YES'),
                                     ('adoption__adopted_on', 'timestamp with time zone', 'YES'),
                                     ('adoption__was_foster', 'boolean', 'YES'),
                                     ('age', 'bigint', 'YES'),
                                     ('id', 'bigint', 'NO'),
                                     ('name', 'text', 'NO'),
                                     ('paw_size', 'bigint', 'NO'),
                                     ('paw_colour', 'text', 'NO'),
                                     ('flea_check_complete', 'boolean', 'NO'),
                                     ('pattern', 'text', 'YES')
                                 })

            assert_columns_equal(cur,
                                 'cats__adoption__immunizations',
                                 {
                                     ('_sdc_level_0_id', 'bigint', 'NO'),
                                     ('_sdc_sequence', 'bigint', 'YES'),
                                     ('_sdc_source_key_id', 'bigint', 'NO'),
                                     ('date_administered', 'timestamp with time zone', 'YES'),
                                     ('type', 'text', 'YES')
                                 })

            cur.execute(get_count_sql('cats'))
            assert cur.fetchone()[0] == 100

        for record in stream.records:
            record['paw_size'] = 314159
            record['paw_colour'] = ''
            record['flea_check_complete'] = False

        assert_records(conn, stream.records, 'cats', 'id')
        assert_column_indexed(conn, 'cats', '_sdc_sequence')
        assert_column_indexed(conn, 'cats', 'id')
        assert_column_indexed(conn, 'cats__adoption__immunizations', '_sdc_sequence')
        assert_column_indexed(conn, 'cats__adoption__immunizations', '_sdc_level_0_id')


def test_loading__empty(db_cleanup):
    stream = CatStream(0)
    main(CONFIG, input_stream=stream)

    with psycopg2.connect(**TEST_DB) as conn:
        with conn.cursor() as cur:
            cur.execute(
                sql.SQL('''
            SELECT EXISTS(
              SELECT 1
              FROM information_schema.tables
              WHERE table_schema = {}
                AND table_name = {}
            );
            ''').format(
                    sql.Literal('public'),
                    sql.Literal('cats')))

            assert not cur.fetchone()[0]


def test_loading__empty__enabled_config(db_cleanup):
    config = CONFIG.copy()
    config['persist_empty_tables'] = True

    stream = CatStream(0)
    main(config, input_stream=stream)

    with psycopg2.connect(**TEST_DB) as conn:
        with conn.cursor() as cur:
            assert_columns_equal(cur,
                                 'cats',
                                 {
                                     ('_sdc_batched_at', 'timestamp with time zone', 'YES'),
                                     ('_sdc_received_at', 'timestamp with time zone', 'YES'),
                                     ('_sdc_sequence', 'bigint', 'YES'),
                                     ('_sdc_table_version', 'bigint', 'YES'),
                                     ('adoption__adopted_on', 'timestamp with time zone', 'YES'),
                                     ('adoption__was_foster', 'boolean', 'YES'),
                                     ('age', 'bigint', 'YES'),
                                     ('id', 'bigint', 'NO'),
                                     ('name', 'text', 'NO'),
                                     ('paw_size', 'bigint', 'NO'),
                                     ('paw_colour', 'text', 'NO'),
                                     ('flea_check_complete', 'boolean', 'NO'),
                                     ('pattern', 'text', 'YES')
                                 })

            assert_columns_equal(cur,
                                 'cats__adoption__immunizations',
                                 {
                                     ('_sdc_level_0_id', 'bigint', 'NO'),
                                     ('_sdc_sequence', 'bigint', 'YES'),
                                     ('_sdc_source_key_id', 'bigint', 'NO'),
                                     ('date_administered', 'timestamp with time zone', 'YES'),
                                     ('type', 'text', 'YES')
                                 })

            cur.execute(get_count_sql('cats'))
            assert cur.fetchone()[0] == 0


## TODO: Complex types defaulted
# def test_loading__default__complex_type(db_cleanup):
#     main(CONFIG, input_stream=NestedStream(10))
#
#     with psycopg2.connect(**TEST_DB) as conn:
#         with conn.cursor() as cur:
#             cur.execute(get_count_sql('root'))
#             assert 10 == cur.fetchone()[0]
#
#             cur.execute(get_count_sql('root__array_scalar_defaulted'))
#             assert 100 == cur.fetchone()[0]


def test_loading__nested_tables(db_cleanup):
    main(CONFIG, input_stream=NestedStream(10))

    with psycopg2.connect(**TEST_DB) as conn:
        with conn.cursor() as cur:
            cur.execute(get_count_sql('root'))
            assert 10 == cur.fetchone()[0]

            cur.execute(get_count_sql('root__array_scalar'))
            assert 50 == cur.fetchone()[0]

            cur.execute(
                get_count_sql('root__object_of_object_0__object_of_object_1__object_of_object_2__array_scalar'[:63]))
            assert 50 == cur.fetchone()[0]

            cur.execute(get_count_sql('root__array_of_array'))
            assert 20 == cur.fetchone()[0]

            cur.execute(get_count_sql('root__array_of_array___sdc_value'))
            assert 80 == cur.fetchone()[0]

            cur.execute(get_count_sql('root__array_of_array___sdc_value___sdc_value'))
            assert 200 == cur.fetchone()[0]

            assert_columns_equal(cur,
                                 'root',
                                 {
                                     ('_sdc_batched_at', 'timestamp with time zone', 'YES'),
                                     ('_sdc_received_at', 'timestamp with time zone', 'YES'),
                                     ('_sdc_sequence', 'bigint', 'YES'),
                                     ('_sdc_table_version', 'bigint', 'YES'),
                                     ('id', 'bigint', 'NO'),
                                     ('null', 'bigint', 'YES'),
                                     ('nested_null__null', 'bigint', 'YES'),
                                     ('object_of_object_0__object_of_object_1__object_of_object_2__a', 'bigint', 'NO'),
                                     ('object_of_object_0__object_of_object_1__object_of_object_2__b', 'bigint', 'NO'),
                                     ('object_of_object_0__object_of_object_1__object_of_object_2__c', 'bigint', 'NO')
                                 })

            assert_columns_equal(cur,
                                 'root__object_of_object_0__object_of_object_1__object_of_object_2__array_scalar'[:63],
                                 {
                                     ('_sdc_sequence', 'bigint', 'YES'),
                                     ('_sdc_source_key_id', 'bigint', 'NO'),
                                     ('_sdc_level_0_id', 'bigint', 'NO'),
                                     ('_sdc_value', 'boolean', 'NO')
                                 })

            assert_columns_equal(cur,
                                 'root__array_of_array',
                                 {
                                     ('_sdc_sequence', 'bigint', 'YES'),
                                     ('_sdc_source_key_id', 'bigint', 'NO'),
                                     ('_sdc_level_0_id', 'bigint', 'NO')
                                 })

            assert_columns_equal(cur,
                                 'root__array_of_array___sdc_value',
                                 {
                                     ('_sdc_sequence', 'bigint', 'YES'),
                                     ('_sdc_source_key_id', 'bigint', 'NO'),
                                     ('_sdc_level_0_id', 'bigint', 'NO'),
                                     ('_sdc_level_1_id', 'bigint', 'NO')
                                 })

            assert_columns_equal(cur,
                                 'root__array_of_array___sdc_value___sdc_value',
                                 {
                                     ('_sdc_sequence', 'bigint', 'YES'),
                                     ('_sdc_source_key_id', 'bigint', 'NO'),
                                     ('_sdc_level_0_id', 'bigint', 'NO'),
                                     ('_sdc_level_1_id', 'bigint', 'NO'),
                                     ('_sdc_level_2_id', 'bigint', 'NO'),
                                     ('_sdc_value', 'bigint', 'NO')
                                 })


def test_loading__new_non_null_column(db_cleanup):
    cat_count = 50
    main(CONFIG, input_stream=CatStream(cat_count))

    class NonNullStream(CatStream):
        def generate_record(self):
            record = CatStream.generate_record(self)
            record['id'] = record['id'] + cat_count
            return record

    non_null_stream = NonNullStream(cat_count)
    non_null_stream.schema = deepcopy(non_null_stream.schema)
    non_null_stream.schema['schema']['properties']['paw_toe_count'] = {'type': 'integer',
                                                                       'default': 5}

    main(CONFIG, input_stream=non_null_stream)

    with psycopg2.connect(**TEST_DB) as conn:
        with conn.cursor() as cur:
            assert_columns_equal(cur,
                                 'cats',
                                 {
                                     ('_sdc_batched_at', 'timestamp with time zone', 'YES'),
                                     ('_sdc_received_at', 'timestamp with time zone', 'YES'),
                                     ('_sdc_sequence', 'bigint', 'YES'),
                                     ('_sdc_table_version', 'bigint', 'YES'),
                                     ('adoption__adopted_on', 'timestamp with time zone', 'YES'),
                                     ('adoption__was_foster', 'boolean', 'YES'),
                                     ('age', 'bigint', 'YES'),
                                     ('id', 'bigint', 'NO'),
                                     ('name', 'text', 'NO'),
                                     ('paw_size', 'bigint', 'NO'),
                                     ('paw_colour', 'text', 'NO'),
                                     ('paw_toe_count', 'bigint', 'YES'),
                                     ('flea_check_complete', 'boolean', 'NO'),
                                     ('pattern', 'text', 'YES')
                                 })

            cur.execute(sql.SQL('SELECT {}, {} FROM {}').format(
                sql.Identifier('id'),
                sql.Identifier('paw_toe_count'),
                sql.Identifier('cats')
            ))

            persisted_records = cur.fetchall()

            ## Assert that the split columns before/after new non-null data
            assert 2 * cat_count == len(persisted_records)
            assert cat_count == len([x for x in persisted_records if x[1] is None])
            assert cat_count == len([x for x in persisted_records if x[1] is not None])


def test_loading__column_type_change(db_cleanup):
    cat_count = 20
    main(CONFIG, input_stream=CatStream(cat_count))

    with psycopg2.connect(**TEST_DB) as conn:
        with conn.cursor() as cur:
            assert_columns_equal(cur,
                                 'cats',
                                 {
                                     ('_sdc_batched_at', 'timestamp with time zone', 'YES'),
                                     ('_sdc_received_at', 'timestamp with time zone', 'YES'),
                                     ('_sdc_sequence', 'bigint', 'YES'),
                                     ('_sdc_table_version', 'bigint', 'YES'),
                                     ('adoption__adopted_on', 'timestamp with time zone', 'YES'),
                                     ('adoption__was_foster', 'boolean', 'YES'),
                                     ('age', 'bigint', 'YES'),
                                     ('id', 'bigint', 'NO'),
                                     ('name', 'text', 'NO'),
                                     ('paw_size', 'bigint', 'NO'),
                                     ('paw_colour', 'text', 'NO'),
                                     ('flea_check_complete', 'boolean', 'NO'),
                                     ('pattern', 'text', 'YES')
                                 })

            cur.execute(sql.SQL('SELECT {} FROM {}').format(
                sql.Identifier('name'),
                sql.Identifier('cats')
            ))
            persisted_records = cur.fetchall()

            ## Assert that the original data is present
            assert cat_count == len(persisted_records)
            assert cat_count == len([x for x in persisted_records if x[0] is not None])

    class NameDateTimeCatStream(CatStream):
        def generate_record(self):
            record = CatStream.generate_record(self)
            record['id'] = record['id'] + cat_count
            record['name'] = '2001-01-01 01:01:01.0001+01:01'
            return record

    stream = NameDateTimeCatStream(cat_count)
    stream.schema = deepcopy(stream.schema)
    stream.schema['schema']['properties']['name'] = {'type': 'string',
                                                     'format': 'date-time'}

    main(CONFIG, input_stream=stream)

    with psycopg2.connect(**TEST_DB) as conn:
        with conn.cursor() as cur:
            assert_columns_equal(cur,
                                 'cats',
                                 {
                                     ('_sdc_batched_at', 'timestamp with time zone', 'YES'),
                                     ('_sdc_received_at', 'timestamp with time zone', 'YES'),
                                     ('_sdc_sequence', 'bigint', 'YES'),
                                     ('_sdc_table_version', 'bigint', 'YES'),
                                     ('adoption__adopted_on', 'timestamp with time zone', 'YES'),
                                     ('adoption__was_foster', 'boolean', 'YES'),
                                     ('age', 'bigint', 'YES'),
                                     ('id', 'bigint', 'NO'),
                                     ('name__s', 'text', 'YES'),
                                     ('name__t', 'timestamp with time zone', 'YES'),
                                     ('paw_size', 'bigint', 'NO'),
                                     ('paw_colour', 'text', 'NO'),
                                     ('flea_check_complete', 'boolean', 'NO'),
                                     ('pattern', 'text', 'YES')
                                 })

            cur.execute(sql.SQL('SELECT {}, {} FROM {}').format(
                sql.Identifier('name__s'),
                sql.Identifier('name__t'),
                sql.Identifier('cats')
            ))
            persisted_records = cur.fetchall()

            ## Assert that the split columns migrated data/persisted new data
            assert 2 * cat_count == len(persisted_records)
            assert cat_count == len([x for x in persisted_records if x[0] is not None])
            assert cat_count == len([x for x in persisted_records if x[1] is not None])
            assert 0 == len([x for x in persisted_records if x[0] is not None and x[1] is not None])

    class NameBooleanCatStream(CatStream):
        def generate_record(self):
            record = CatStream.generate_record(self)
            record['id'] = record['id'] + (2 * cat_count)
            record['name'] = False
            return record

    stream = NameBooleanCatStream(cat_count)
    stream.schema = deepcopy(stream.schema)
    stream.schema['schema']['properties']['name'] = {'type': 'boolean'}

    main(CONFIG, input_stream=stream)

    with psycopg2.connect(**TEST_DB) as conn:
        with conn.cursor() as cur:
            assert_columns_equal(cur,
                                 'cats',
                                 {
                                     ('_sdc_batched_at', 'timestamp with time zone', 'YES'),
                                     ('_sdc_received_at', 'timestamp with time zone', 'YES'),
                                     ('_sdc_sequence', 'bigint', 'YES'),
                                     ('_sdc_table_version', 'bigint', 'YES'),
                                     ('adoption__adopted_on', 'timestamp with time zone', 'YES'),
                                     ('adoption__was_foster', 'boolean', 'YES'),
                                     ('age', 'bigint', 'YES'),
                                     ('id', 'bigint', 'NO'),
                                     ('name__s', 'text', 'YES'),
                                     ('name__t', 'timestamp with time zone', 'YES'),
                                     ('name__b', 'boolean', 'YES'),
                                     ('paw_size', 'bigint', 'NO'),
                                     ('paw_colour', 'text', 'NO'),
                                     ('flea_check_complete', 'boolean', 'NO'),
                                     ('pattern', 'text', 'YES')
                                 })

            cur.execute(sql.SQL('SELECT {}, {}, {} FROM {}').format(
                sql.Identifier('name__s'),
                sql.Identifier('name__t'),
                sql.Identifier('name__b'),
                sql.Identifier('cats')
            ))
            persisted_records = cur.fetchall()

            ## Assert that the split columns migrated data/persisted new data
            assert 3 * cat_count == len(persisted_records)
            assert cat_count == len([x for x in persisted_records if x[0] is not None])
            assert cat_count == len([x for x in persisted_records if x[1] is not None])
            assert cat_count == len([x for x in persisted_records if x[2] is not None])
            assert 0 == len(
                [x for x in persisted_records if x[0] is not None and x[1] is not None and x[2] is not None])

    class NameIntegerCatStream(CatStream):
        def generate_record(self):
            record = CatStream.generate_record(self)
            record['id'] = record['id'] + (3 * cat_count)
            record['name'] = 314
            return record

    stream = NameIntegerCatStream(cat_count)
    stream.schema = deepcopy(stream.schema)
    stream.schema['schema']['properties']['name'] = {'type': 'integer'}

    main(CONFIG, input_stream=stream)

    with psycopg2.connect(**TEST_DB) as conn:
        with conn.cursor() as cur:
            assert_columns_equal(cur,
                                 'cats',
                                 {
                                     ('_sdc_batched_at', 'timestamp with time zone', 'YES'),
                                     ('_sdc_received_at', 'timestamp with time zone', 'YES'),
                                     ('_sdc_sequence', 'bigint', 'YES'),
                                     ('_sdc_table_version', 'bigint', 'YES'),
                                     ('adoption__adopted_on', 'timestamp with time zone', 'YES'),
                                     ('adoption__was_foster', 'boolean', 'YES'),
                                     ('age', 'bigint', 'YES'),
                                     ('id', 'bigint', 'NO'),
                                     ('name__s', 'text', 'YES'),
                                     ('name__t', 'timestamp with time zone', 'YES'),
                                     ('name__b', 'boolean', 'YES'),
                                     ('name__i', 'bigint', 'YES'),
                                     ('paw_size', 'bigint', 'NO'),
                                     ('paw_colour', 'text', 'NO'),
                                     ('flea_check_complete', 'boolean', 'NO'),
                                     ('pattern', 'text', 'YES')
                                 })

            cur.execute(sql.SQL('SELECT {}, {}, {}, {} FROM {}').format(
                sql.Identifier('name__s'),
                sql.Identifier('name__t'),
                sql.Identifier('name__b'),
                sql.Identifier('name__i'),
                sql.Identifier('cats')
            ))
            persisted_records = cur.fetchall()

            ## Assert that the split columns migrated data/persisted new data
            assert 4 * cat_count == len(persisted_records)
            assert cat_count == len([x for x in persisted_records if x[0] is not None])
            assert cat_count == len([x for x in persisted_records if x[1] is not None])
            assert cat_count == len([x for x in persisted_records if x[2] is not None])
            assert cat_count == len([x for x in persisted_records if x[3] is not None])
            assert 0 == len(
                [x for x in persisted_records if
                 x[0] is not None and x[1] is not None and x[2] is not None and x[3] is not None])
            assert 0 == len(
                [x for x in persisted_records if x[0] is None and x[1] is None and x[2] is None and x[3] is None])


def test_loading__column_type_change__generative(db_cleanup):
    insert_count = 20
    repeats_to_perform = 5

    literal_types_remaining = set(['integer', 'number', 'boolean', 'string', 'date-time'])

    repeats_performed = 0
    while repeats_performed < repeats_to_perform or literal_types_remaining:
        stream = TypeChangeStream(insert_count, repeats_performed * insert_count)

        repeats_performed += 1
        if stream.changing_literal_type in literal_types_remaining:
            literal_types_remaining.remove(stream.changing_literal_type)

        main(CONFIG, input_stream=stream)

    with psycopg2.connect(**TEST_DB) as conn:
        with conn.cursor() as cur:
            assert_columns_equal(cur,
                                 'root',
                                 {
                                     ('_sdc_batched_at', 'timestamp with time zone', 'YES'),
                                     ('_sdc_received_at', 'timestamp with time zone', 'YES'),
                                     ('_sdc_sequence', 'bigint', 'YES'),
                                     ('_sdc_table_version', 'bigint', 'YES'),
                                     ('id', 'bigint', 'NO'),
                                     ('changing_literal_type__s', 'text', 'YES'),
                                     ('changing_literal_type__t', 'timestamp with time zone', 'YES'),
                                     ('changing_literal_type__b', 'boolean', 'YES'),
                                     ('changing_literal_type__i', 'bigint', 'YES'),
                                     ('changing_literal_type__f', 'double precision', 'YES')
                                 })

            cur.execute(sql.SQL('SELECT {}, {}, {}, {}, {} FROM {}').format(
                sql.Identifier('changing_literal_type__s'),
                sql.Identifier('changing_literal_type__t'),
                sql.Identifier('changing_literal_type__b'),
                sql.Identifier('changing_literal_type__i'),
                sql.Identifier('changing_literal_type__f'),
                sql.Identifier('root')
            ))
            persisted_records = cur.fetchall()

            ## Assert that the split columns migrated data/persisted new data
            assert repeats_performed * insert_count == len(persisted_records)
            assert insert_count <= len([x for x in persisted_records if x[0] is not None])
            assert insert_count <= len([x for x in persisted_records if x[1] is not None])
            assert insert_count <= len([x for x in persisted_records if x[2] is not None])
            ## Integers are valid Numbers, so sometimes a Number can be placed into an existing Integer column
            assert (2 * insert_count) \
                   <= len([x for x in persisted_records if x[3] is not None]) \
                   + len([x for x in persisted_records if x[4] is not None])
            assert 0 == len(
                [x for x in persisted_records
                 if x[0] is not None
                 and x[1] is not None
                 and x[2] is not None
                 and x[3] is not None
                 and x[4] is not None])
            assert 0 == len(
                [x for x in persisted_records
                 if x[0] is None
                 and x[1] is None
                 and x[2] is None
                 and x[3] is None
                 and x[4] is None])


def test_loading__column_type_change__nullable(db_cleanup):
    cat_count = 20
    main(CONFIG, input_stream=CatStream(cat_count))

    with psycopg2.connect(**TEST_DB) as conn:
        with conn.cursor() as cur:
            assert_columns_equal(cur,
                                 'cats',
                                 {
                                     ('_sdc_batched_at', 'timestamp with time zone', 'YES'),
                                     ('_sdc_received_at', 'timestamp with time zone', 'YES'),
                                     ('_sdc_sequence', 'bigint', 'YES'),
                                     ('_sdc_table_version', 'bigint', 'YES'),
                                     ('adoption__adopted_on', 'timestamp with time zone', 'YES'),
                                     ('adoption__was_foster', 'boolean', 'YES'),
                                     ('age', 'bigint', 'YES'),
                                     ('id', 'bigint', 'NO'),
                                     ('name', 'text', 'NO'),
                                     ('paw_size', 'bigint', 'NO'),
                                     ('paw_colour', 'text', 'NO'),
                                     ('flea_check_complete', 'boolean', 'NO'),
                                     ('pattern', 'text', 'YES')
                                 })

            cur.execute(sql.SQL('SELECT {} FROM {}').format(
                sql.Identifier('name'),
                sql.Identifier('cats')
            ))
            persisted_records = cur.fetchall()

            ## Assert that the original data is present
            assert cat_count == len(persisted_records)
            assert cat_count == len([x for x in persisted_records if x[0] is not None])

    class NameNullCatStream(CatStream):
        def generate_record(self):
            record = CatStream.generate_record(self)
            record['id'] = record['id'] + cat_count
            record['name'] = None
            return record

    stream = NameNullCatStream(cat_count)
    stream.schema = deepcopy(stream.schema)
    stream.schema['schema']['properties']['name'] = json_schema.make_nullable(
        stream.schema['schema']['properties']['name'])

    main(CONFIG, input_stream=stream)

    with psycopg2.connect(**TEST_DB) as conn:
        with conn.cursor() as cur:
            assert_columns_equal(cur,
                                 'cats',
                                 {
                                     ('_sdc_batched_at', 'timestamp with time zone', 'YES'),
                                     ('_sdc_received_at', 'timestamp with time zone', 'YES'),
                                     ('_sdc_sequence', 'bigint', 'YES'),
                                     ('_sdc_table_version', 'bigint', 'YES'),
                                     ('adoption__adopted_on', 'timestamp with time zone', 'YES'),
                                     ('adoption__was_foster', 'boolean', 'YES'),
                                     ('age', 'bigint', 'YES'),
                                     ('id', 'bigint', 'NO'),
                                     ('name', 'text', 'YES'),
                                     ('paw_size', 'bigint', 'NO'),
                                     ('paw_colour', 'text', 'NO'),
                                     ('flea_check_complete', 'boolean', 'NO'),
                                     ('pattern', 'text', 'YES')
                                 })

            cur.execute(sql.SQL('SELECT {} FROM {}').format(
                sql.Identifier('name'),
                sql.Identifier('cats')
            ))
            persisted_records = cur.fetchall()

            ## Assert that the column is has migrated data
            assert 2 * cat_count == len(persisted_records)
            assert cat_count == len([x for x in persisted_records if x[0] is not None])
            assert cat_count == len([x for x in persisted_records if x[0] is None])

    class NameNonNullCatStream(CatStream):
        def generate_record(self):
            record = CatStream.generate_record(self)
            record['id'] = record['id'] + 2 * cat_count
            return record

    main(CONFIG, input_stream=NameNonNullCatStream(cat_count))

    with psycopg2.connect(**TEST_DB) as conn:
        with conn.cursor() as cur:
            assert_columns_equal(cur,
                                 'cats',
                                 {
                                     ('_sdc_batched_at', 'timestamp with time zone', 'YES'),
                                     ('_sdc_received_at', 'timestamp with time zone', 'YES'),
                                     ('_sdc_sequence', 'bigint', 'YES'),
                                     ('_sdc_table_version', 'bigint', 'YES'),
                                     ('adoption__adopted_on', 'timestamp with time zone', 'YES'),
                                     ('adoption__was_foster', 'boolean', 'YES'),
                                     ('age', 'bigint', 'YES'),
                                     ('id', 'bigint', 'NO'),
                                     ('name', 'text', 'YES'),
                                     ('paw_size', 'bigint', 'NO'),
                                     ('paw_colour', 'text', 'NO'),
                                     ('flea_check_complete', 'boolean', 'NO'),
                                     ('pattern', 'text', 'YES')
                                 })

            cur.execute(sql.SQL('SELECT {} FROM {}').format(
                sql.Identifier('name'),
                sql.Identifier('cats')
            ))
            persisted_records = cur.fetchall()

            ## Assert that the column is has migrated data
            assert 3 * cat_count == len(persisted_records)
            assert 2 * cat_count == len([x for x in persisted_records if x[0] is not None])
            assert cat_count == len([x for x in persisted_records if x[0] is None])


def test_loading__multi_types_columns(db_cleanup):
    stream_count = 50
    main(CONFIG, input_stream=MultiTypeStream(stream_count))

    with psycopg2.connect(**TEST_DB) as conn:
        with conn.cursor() as cur:
            assert_columns_equal(cur,
                                 'root',
                                 {
                                     ('_sdc_primary_key', 'text', 'NO'),
                                     ('_sdc_batched_at', 'timestamp with time zone', 'YES'),
                                     ('_sdc_received_at', 'timestamp with time zone', 'YES'),
                                     ('_sdc_sequence', 'bigint', 'YES'),
                                     ('_sdc_table_version', 'bigint', 'YES'),
                                     ('every_type__i', 'bigint', 'YES'),
                                     ('every_type__f', 'double precision', 'YES'),
                                     ('every_type__b', 'boolean', 'YES'),
                                     ('every_type__t', 'timestamp with time zone', 'YES'),
                                     ('every_type__i__1', 'bigint', 'YES'),
                                     ('every_type__f__1', 'double precision', 'YES'),
                                     ('every_type__b__1', 'boolean', 'YES'),
                                     ('number_which_only_comes_as_integer', 'double precision', 'NO')
                                 })

            assert_columns_equal(cur,
                                 'root__every_type',
                                 {
                                     ('_sdc_source_key__sdc_primary_key', 'text', 'NO'),
                                     ('_sdc_level_0_id', 'bigint', 'NO'),
                                     ('_sdc_sequence', 'bigint', 'YES'),
                                     ('_sdc_value', 'bigint', 'NO'),
                                 })

            cur.execute(sql.SQL('SELECT {} FROM {}').format(
                sql.Identifier('number_which_only_comes_as_integer'),
                sql.Identifier('root')
            ))
            persisted_records = cur.fetchall()

            ## Assert that the column is has migrated data
            assert stream_count == len(persisted_records)
            assert stream_count == len([x for x in persisted_records if isinstance(x[0], float)])


def test_loading__invalid__table_name__stream(db_cleanup):
    def invalid_stream_named(stream_name):
        stream = CatStream(100)
        stream.stream = stream_name
        stream.schema = deepcopy(stream.schema)
        stream.schema['stream'] = stream_name

        main(CONFIG, input_stream=stream)

    invalid_stream_named('')
    invalid_stream_named('x' * 1000)
    invalid_stream_named('INVALID_name')
    invalid_stream_named('a!!!invalid_name')

    borderline_length_stream_name = 'x' * 61
    stream = CatStream(100, version=1)
    stream.stream = borderline_length_stream_name
    stream.schema = deepcopy(stream.schema)
    stream.schema['stream'] = borderline_length_stream_name
    main(CONFIG, input_stream=stream)

    stream = CatStream(100, version=10)
    stream.stream = borderline_length_stream_name
    stream.schema = deepcopy(stream.schema)
    stream.schema['stream'] = borderline_length_stream_name
    main(CONFIG, input_stream=stream)


def test_loading__table_name__stream__simple(db_cleanup):
    def assert_tables_equal(cursor, expected_table_names):
        cursor.execute("SELECT table_name FROM information_schema.tables WHERE table_schema = 'public'")
        tables = []
        for table in cursor.fetchall():
            tables.append(table[0])

        assert (not tables and not expected_table_names) \
               or set(tables) == expected_table_names

    stream_name = "C@ts"
    stream = CatStream(100)
    stream.stream = stream_name
    stream.schema = deepcopy(stream.schema)
    stream.schema['stream'] = stream_name
    main(CONFIG, input_stream=stream)

    with psycopg2.connect(**TEST_DB) as conn:
        with conn.cursor() as cur:
            cur.execute("SELECT table_name FROM information_schema.tables WHERE table_schema = 'public'")
            tables = []
            for table in cur.fetchall():
                tables.append(table[0])

            assert {'c_ts', 'c_ts__adoption__immunizations'} == set(tables)

            assert_columns_equal(cur,
                                 'c_ts',
                                 {
                                     ('_sdc_batched_at', 'timestamp with time zone', 'YES'),
                                     ('_sdc_received_at', 'timestamp with time zone', 'YES'),
                                     ('_sdc_sequence', 'bigint', 'YES'),
                                     ('_sdc_table_version', 'bigint', 'YES'),
                                     ('adoption__adopted_on', 'timestamp with time zone', 'YES'),
                                     ('adoption__was_foster', 'boolean', 'YES'),
                                     ('age', 'bigint', 'YES'),
                                     ('id', 'bigint', 'NO'),
                                     ('name', 'text', 'NO'),
                                     ('paw_size', 'bigint', 'NO'),
                                     ('paw_colour', 'text', 'NO'),
                                     ('flea_check_complete', 'boolean', 'NO'),
                                     ('pattern', 'text', 'YES')
                                 })

            assert_columns_equal(cur,
                                 'c_ts__adoption__immunizations',
                                 {
                                     ('_sdc_level_0_id', 'bigint', 'NO'),
                                     ('_sdc_sequence', 'bigint', 'YES'),
                                     ('_sdc_source_key_id', 'bigint', 'NO'),
                                     ('date_administered', 'timestamp with time zone', 'YES'),
                                     ('type', 'text', 'YES')
                                 })

            cur.execute(get_count_sql('c_ts'))
            assert cur.fetchone()[0] == 100

        for record in stream.records:
            record['paw_size'] = 314159
            record['paw_colour'] = ''
            record['flea_check_complete'] = False

        assert_records(conn, stream.records, 'c_ts', 'id')


def test_loading__invalid__table_name__nested(db_cleanup):
    cat_count = 20
    sub_table_name = 'immunizations'
    invalid_name = 'INValID!NON{conflicting'

    class InvalidNameSubTableCatStream(CatStream):
        immunizations_count = 0

        def generate_record(self):
            record = CatStream.generate_record(self)
            if record.get('adoption', False):
                self.immunizations_count += len(record['adoption'][sub_table_name])
                record['adoption'][invalid_name] = record['adoption'][sub_table_name]
            return record

    stream = InvalidNameSubTableCatStream(cat_count)
    stream.schema = deepcopy(stream.schema)
    stream.schema['schema']['properties']['adoption']['properties'][invalid_name] = \
        stream.schema['schema']['properties']['adoption']['properties'][sub_table_name]

    main(CONFIG, input_stream=stream)

    immunizations_count = stream.immunizations_count
    invalid_name_count = stream.immunizations_count

    conflicting_name = sub_table_name.upper()

    class ConflictingNameSubTableCatStream(CatStream):
        immunizations_count = 0

        def generate_record(self):
            record = CatStream.generate_record(self)
            if record.get('adoption', False):
                self.immunizations_count += len(record['adoption'][sub_table_name])
                record['adoption'][conflicting_name] = record['adoption'][sub_table_name]
            record['id'] = record['id'] + cat_count
            return record

    stream = ConflictingNameSubTableCatStream(cat_count)
    stream.schema = deepcopy(stream.schema)
    stream.schema['schema']['properties']['adoption']['properties'][conflicting_name] = \
        stream.schema['schema']['properties']['adoption']['properties'][sub_table_name]

    main(CONFIG, input_stream=stream)

    immunizations_count += stream.immunizations_count
    conflicting_name_count = stream.immunizations_count

    with psycopg2.connect(**TEST_DB) as conn:
        with conn.cursor() as cur:
            assert_columns_equal(cur,
                                 'cats',
                                 {
                                     ('_sdc_batched_at', 'timestamp with time zone', 'YES'),
                                     ('_sdc_received_at', 'timestamp with time zone', 'YES'),
                                     ('_sdc_sequence', 'bigint', 'YES'),
                                     ('_sdc_table_version', 'bigint', 'YES'),
                                     ('adoption__adopted_on', 'timestamp with time zone', 'YES'),
                                     ('adoption__was_foster', 'boolean', 'YES'),
                                     ('age', 'bigint', 'YES'),
                                     ('id', 'bigint', 'NO'),
                                     ('name', 'text', 'NO'),
                                     ('paw_size', 'bigint', 'NO'),
                                     ('paw_colour', 'text', 'NO'),
                                     ('flea_check_complete', 'boolean', 'NO'),
                                     ('pattern', 'text', 'YES')
                                 })

            cur.execute(get_count_sql('cats'))
            assert 2 * cat_count == cur.fetchone()[0]

            cur.execute(get_count_sql('cats__adoption__immunizations'))
            assert immunizations_count == cur.fetchone()[0]

            cur.execute(get_count_sql('cats__adoption__invalid_non_conflicting'))
            assert invalid_name_count == cur.fetchone()[0]

            cur.execute(get_count_sql('cats__adoption__immunizations__1'))
            assert conflicting_name_count == cur.fetchone()[0]


def test_loading__invalid_column_name(db_cleanup):
    non_alphanumeric_stream = CatStream(100)
    non_alphanumeric_stream.schema = deepcopy(non_alphanumeric_stream.schema)
    non_alphanumeric_stream.schema['schema']['properties']['!!!invalid_name'] = \
        non_alphanumeric_stream.schema['schema']['properties']['age']

    main(CONFIG, input_stream=non_alphanumeric_stream)

    non_lowercase_stream = CatStream(100)
    non_lowercase_stream.schema = deepcopy(non_lowercase_stream.schema)
    non_lowercase_stream.schema['schema']['properties']['INVALID_name'] = \
        non_lowercase_stream.schema['schema']['properties']['age']

    main(CONFIG, input_stream=non_lowercase_stream)

    duplicate_non_lowercase_stream_1 = CatStream(100)
    duplicate_non_lowercase_stream_1.schema = deepcopy(duplicate_non_lowercase_stream_1.schema)
    duplicate_non_lowercase_stream_1.schema['schema']['properties']['invalid!NAME'] = \
        duplicate_non_lowercase_stream_1.schema['schema']['properties']['age']

    main(CONFIG, input_stream=duplicate_non_lowercase_stream_1)

    duplicate_non_lowercase_stream_2 = CatStream(100)
    duplicate_non_lowercase_stream_2.schema = deepcopy(duplicate_non_lowercase_stream_2.schema)
    duplicate_non_lowercase_stream_2.schema['schema']['properties']['invalid#NAME'] = \
        duplicate_non_lowercase_stream_2.schema['schema']['properties']['age']

    main(CONFIG, input_stream=duplicate_non_lowercase_stream_2)

    duplicate_non_lowercase_stream_3 = CatStream(100)
    duplicate_non_lowercase_stream_3.schema = deepcopy(duplicate_non_lowercase_stream_3.schema)
    duplicate_non_lowercase_stream_3.schema['schema']['properties']['invalid%NAmE'] = \
        duplicate_non_lowercase_stream_3.schema['schema']['properties']['age']

    main(CONFIG, input_stream=duplicate_non_lowercase_stream_3)

    name_too_long_stream = CatStream(100)
    name_too_long_stream.schema = deepcopy(name_too_long_stream.schema)
    name_too_long_stream.schema['schema']['properties']['x' * 1000] = \
        name_too_long_stream.schema['schema']['properties']['age']

    main(CONFIG, input_stream=name_too_long_stream)

    duplicate_name_too_long_stream = CatStream(100)
    duplicate_name_too_long_stream.schema = deepcopy(duplicate_name_too_long_stream.schema)
    duplicate_name_too_long_stream.schema['schema']['properties']['x' * 100] = \
        duplicate_name_too_long_stream.schema['schema']['properties']['age']

    main(CONFIG, input_stream=duplicate_name_too_long_stream)

    with psycopg2.connect(**TEST_DB) as conn:
        with conn.cursor() as cur:
            assert_columns_equal(cur,
                                 'cats',
                                 {
                                     ('_sdc_batched_at', 'timestamp with time zone', 'YES'),
                                     ('_sdc_received_at', 'timestamp with time zone', 'YES'),
                                     ('_sdc_sequence', 'bigint', 'YES'),
                                     ('_sdc_table_version', 'bigint', 'YES'),
                                     ('adoption__adopted_on', 'timestamp with time zone', 'YES'),
                                     ('adoption__was_foster', 'boolean', 'YES'),
                                     ('age', 'bigint', 'YES'),
                                     ('id', 'bigint', 'NO'),
                                     ('name', 'text', 'NO'),
                                     ('paw_size', 'bigint', 'NO'),
                                     ('paw_colour', 'text', 'NO'),
                                     ('___invalid_name', 'bigint', 'YES'),
                                     ('invalid_name', 'bigint', 'YES'),
                                     ('invalid_name__1', 'bigint', 'YES'),
                                     ('invalid_name__2', 'bigint', 'YES'),
                                     ('invalid_name__3', 'bigint', 'YES'),
                                     ('x' * 63, 'bigint', 'YES'),
                                     (('x' * 60 + '__1'), 'bigint', 'YES'),
                                     ('flea_check_complete', 'boolean', 'NO'),
                                     ('pattern', 'text', 'YES')
                                 })


def test_loading__invalid_column_name__pk(db_cleanup):
    def setup(count):
        class Stream(CatStream):
            def generate_record(self):
                record = CatStream.generate_record(self)
                record['ID'] = record['id']
                record.pop('id')
                return record

        stream = Stream(count)
        stream.schema = deepcopy(stream.schema)
        stream.schema['schema']['properties']['ID'] = \
            stream.schema['schema']['properties']['id']

        stream.schema['key_properties'] = ['ID']
        stream.schema['schema']['properties'].pop('id')

        return stream

    main(CONFIG, input_stream=setup(100))
    main(CONFIG, input_stream=setup(200))

    with psycopg2.connect(**TEST_DB) as conn:
        with conn.cursor() as cur:
            assert_columns_equal(cur,
                                 'cats',
                                 {
                                     ('_sdc_batched_at', 'timestamp with time zone', 'YES'),
                                     ('_sdc_received_at', 'timestamp with time zone', 'YES'),
                                     ('_sdc_sequence', 'bigint', 'YES'),
                                     ('_sdc_table_version', 'bigint', 'YES'),
                                     ('adoption__adopted_on', 'timestamp with time zone', 'YES'),
                                     ('adoption__was_foster', 'boolean', 'YES'),
                                     ('age', 'bigint', 'YES'),
                                     ('id', 'bigint', 'NO'),
                                     ('name', 'text', 'NO'),
                                     ('paw_size', 'bigint', 'NO'),
                                     ('paw_colour', 'text', 'NO'),
                                     ('flea_check_complete', 'boolean', 'NO'),
                                     ('pattern', 'text', 'YES')
                                 })


def test_loading__invalid_column_name__duplicate_name_handling(db_cleanup):
    for i in range(101):
        name_too_long_stream = CatStream(100)
        name_too_long_stream.schema = deepcopy(name_too_long_stream.schema)
        name_too_long_stream.schema['schema']['properties']['x' * (100 + i)] = \
            name_too_long_stream.schema['schema']['properties']['age']

        main(CONFIG, input_stream=name_too_long_stream)

    expected_columns = {
        ('_sdc_batched_at', 'timestamp with time zone', 'YES'),
        ('_sdc_received_at', 'timestamp with time zone', 'YES'),
        ('_sdc_sequence', 'bigint', 'YES'),
        ('_sdc_table_version', 'bigint', 'YES'),
        ('adoption__adopted_on', 'timestamp with time zone', 'YES'),
        ('adoption__was_foster', 'boolean', 'YES'),
        ('age', 'bigint', 'YES'),
        ('id', 'bigint', 'NO'),
        ('name', 'text', 'NO'),
        ('paw_size', 'bigint', 'NO'),
        ('paw_colour', 'text', 'NO'),
        ('x' * 63, 'bigint', 'YES'),
        (('x' * 58 + '__100'), 'bigint', 'YES'),
        ('flea_check_complete', 'boolean', 'NO'),
        ('pattern', 'text', 'YES')
    }

    for i in range(1, 10):
        expected_columns.add((('x' * 60 + '__' + str(i)), 'bigint', 'YES'))
    for i in range(10, 100):
        expected_columns.add((('x' * 59 + '__' + str(i)), 'bigint', 'YES'))

    with psycopg2.connect(**TEST_DB) as conn:
        with conn.cursor() as cur:
            assert_columns_equal(cur, 'cats', expected_columns)


def test_loading__invalid_column_name__column_type_change(db_cleanup):
    invalid_column_name = 'INVALID!name'
    cat_count = 20
    stream = CatStream(cat_count)
    stream.schema = deepcopy(stream.schema)
    stream.schema['schema']['properties'][invalid_column_name] = \
        stream.schema['schema']['properties']['paw_colour']

    main(CONFIG, input_stream=stream)

    with psycopg2.connect(**TEST_DB) as conn:
        with conn.cursor() as cur:
            assert_columns_equal(cur,
                                 'cats',
                                 {
                                     ('_sdc_batched_at', 'timestamp with time zone', 'YES'),
                                     ('_sdc_received_at', 'timestamp with time zone', 'YES'),
                                     ('_sdc_sequence', 'bigint', 'YES'),
                                     ('_sdc_table_version', 'bigint', 'YES'),
                                     ('adoption__adopted_on', 'timestamp with time zone', 'YES'),
                                     ('adoption__was_foster', 'boolean', 'YES'),
                                     ('age', 'bigint', 'YES'),
                                     ('id', 'bigint', 'NO'),
                                     ('name', 'text', 'NO'),
                                     ('paw_size', 'bigint', 'NO'),
                                     ('paw_colour', 'text', 'NO'),
                                     ('invalid_name', 'text', 'NO'),
                                     ('flea_check_complete', 'boolean', 'NO'),
                                     ('pattern', 'text', 'YES')
                                 })

            cur.execute(sql.SQL('SELECT {} FROM {}').format(
                sql.Identifier('invalid_name'),
                sql.Identifier('cats')
            ))
            persisted_records = cur.fetchall()

            ## Assert that the original data is present
            assert cat_count == len(persisted_records)
            assert cat_count == len([x for x in persisted_records if x[0] is not None])

    class BooleanCatStream(CatStream):
        def generate_record(self):
            record = CatStream.generate_record(self)
            record['id'] = record['id'] + cat_count
            record[invalid_column_name] = False
            return record

    stream = BooleanCatStream(cat_count)
    stream.schema = deepcopy(stream.schema)
    stream.schema['schema']['properties'][invalid_column_name] = {'type': 'boolean'}

    main(CONFIG, input_stream=stream)

    with psycopg2.connect(**TEST_DB) as conn:
        with conn.cursor() as cur:
            assert_columns_equal(cur,
                                 'cats',
                                 {
                                     ('_sdc_batched_at', 'timestamp with time zone', 'YES'),
                                     ('_sdc_received_at', 'timestamp with time zone', 'YES'),
                                     ('_sdc_sequence', 'bigint', 'YES'),
                                     ('_sdc_table_version', 'bigint', 'YES'),
                                     ('adoption__adopted_on', 'timestamp with time zone', 'YES'),
                                     ('adoption__was_foster', 'boolean', 'YES'),
                                     ('age', 'bigint', 'YES'),
                                     ('id', 'bigint', 'NO'),
                                     ('name', 'text', 'NO'),
                                     ('paw_size', 'bigint', 'NO'),
                                     ('paw_colour', 'text', 'NO'),
                                     ('invalid_name__s', 'text', 'YES'),
                                     ('invalid_name__b', 'boolean', 'YES'),
                                     ('flea_check_complete', 'boolean', 'NO'),
                                     ('pattern', 'text', 'YES')
                                 })

            cur.execute(sql.SQL('SELECT {}, {} FROM {}').format(
                sql.Identifier('invalid_name__s'),
                sql.Identifier('invalid_name__b'),
                sql.Identifier('cats')
            ))
            persisted_records = cur.fetchall()

            ## Assert that the split columns migrated data/persisted new data
            assert 2 * cat_count == len(persisted_records)
            assert cat_count == len([x for x in persisted_records if x[0] is not None])
            assert cat_count == len([x for x in persisted_records if x[1] is not None])
            assert 0 == len([x for x in persisted_records if x[0] is not None and x[1] is not None])

    class IntegerCatStream(CatStream):
        def generate_record(self):
            record = CatStream.generate_record(self)
            record['id'] = record['id'] + (2 * cat_count)
            record[invalid_column_name] = 314
            return record

    stream = IntegerCatStream(cat_count)
    stream.schema = deepcopy(stream.schema)
    stream.schema['schema']['properties'][invalid_column_name] = {'type': 'integer'}

    main(CONFIG, input_stream=stream)

    with psycopg2.connect(**TEST_DB) as conn:
        with conn.cursor() as cur:
            assert_columns_equal(cur,
                                 'cats',
                                 {
                                     ('_sdc_batched_at', 'timestamp with time zone', 'YES'),
                                     ('_sdc_received_at', 'timestamp with time zone', 'YES'),
                                     ('_sdc_sequence', 'bigint', 'YES'),
                                     ('_sdc_table_version', 'bigint', 'YES'),
                                     ('adoption__adopted_on', 'timestamp with time zone', 'YES'),
                                     ('adoption__was_foster', 'boolean', 'YES'),
                                     ('age', 'bigint', 'YES'),
                                     ('id', 'bigint', 'NO'),
                                     ('name', 'text', 'NO'),
                                     ('paw_size', 'bigint', 'NO'),
                                     ('paw_colour', 'text', 'NO'),
                                     ('invalid_name__s', 'text', 'YES'),
                                     ('invalid_name__b', 'boolean', 'YES'),
                                     ('invalid_name__i', 'bigint', 'YES'),
                                     ('flea_check_complete', 'boolean', 'NO'),
                                     ('pattern', 'text', 'YES')
                                 })

            cur.execute(sql.SQL('SELECT {}, {}, {} FROM {}').format(
                sql.Identifier('invalid_name__s'),
                sql.Identifier('invalid_name__b'),
                sql.Identifier('invalid_name__i'),
                sql.Identifier('cats')
            ))
            persisted_records = cur.fetchall()

            ## Assert that the split columns migrated data/persisted new data
            assert 3 * cat_count == len(persisted_records)
            assert cat_count == len([x for x in persisted_records if x[0] is not None])
            assert cat_count == len([x for x in persisted_records if x[1] is not None])
            assert cat_count == len([x for x in persisted_records if x[2] is not None])
            assert 0 == len(
                [x for x in persisted_records if x[0] is not None and x[1] is not None and x[2] is not None])
            assert 0 == len([x for x in persisted_records if x[0] is None and x[1] is None and x[2] is None])


def test_loading__column_type_change__pks__same_resulting_type(db_cleanup):
    stream = CatStream(20)
    stream.schema = deepcopy(stream.schema)
    stream.schema['schema']['properties']['id'] = {'type': ['integer', 'null']}

    main(CONFIG, input_stream=stream)

    stream = CatStream(20)
    stream.schema = deepcopy(stream.schema)
    stream.schema['schema']['properties']['id'] = {'type': ['null', 'integer']}

    main(CONFIG, input_stream=stream)


def test_loading__invalid__column_type_change__pks(db_cleanup):
    main(CONFIG, input_stream=CatStream(20))

    class StringIdCatStream(CatStream):
        def generate_record(self):
            record = CatStream.generate_record(self)
            record['id'] = str(record['id'])
            return record

    stream = StringIdCatStream(20)
    stream.schema = deepcopy(stream.schema)
    stream.schema['schema']['properties']['id'] = {'type': 'string'}

    with pytest.raises(postgres.PostgresError, match=r'.*key_properties. type change detected'):
        main(CONFIG, input_stream=stream)


def test_loading__invalid__column_type_change__pks__nullable(db_cleanup):
    main(CONFIG, input_stream=CatStream(20))

    stream = CatStream(20)
    stream.schema = deepcopy(stream.schema)
    stream.schema['schema']['properties']['id'] = json_schema.make_nullable(stream.schema['schema']['properties']['id'])

    with pytest.raises(postgres.PostgresError, match=r'.*key_properties. type change detected'):
        main(CONFIG, input_stream=stream)


def test_upsert(db_cleanup):
    stream = CatStream(100)
    main(CONFIG, input_stream=stream)

    with psycopg2.connect(**TEST_DB) as conn:
        with conn.cursor() as cur:
            cur.execute(get_count_sql('cats'))
            assert cur.fetchone()[0] == 100
            assert_columns_equal(cur,
                                 'cats',
                                 {
                                     ('_sdc_batched_at', 'timestamp with time zone', 'YES'),
                                     ('_sdc_received_at', 'timestamp with time zone', 'YES'),
                                     ('_sdc_sequence', 'bigint', 'YES'),
                                     ('_sdc_table_version', 'bigint', 'YES'),
                                     ('adoption__adopted_on', 'timestamp with time zone', 'YES'),
                                     ('adoption__was_foster', 'boolean', 'YES'),
                                     ('age', 'bigint', 'YES'),
                                     ('id', 'bigint', 'NO'),
                                     ('name', 'text', 'NO'),
                                     ('paw_size', 'bigint', 'NO'),
                                     ('paw_colour', 'text', 'NO'),
                                     ('flea_check_complete', 'boolean', 'NO'),
                                     ('pattern', 'text', 'YES')
                                 })

            assert_columns_equal(cur,
                                 'cats__adoption__immunizations',
                                 {
                                     ('_sdc_level_0_id', 'bigint', 'NO'),
                                     ('_sdc_sequence', 'bigint', 'YES'),
                                     ('_sdc_source_key_id', 'bigint', 'NO'),
                                     ('date_administered', 'timestamp with time zone', 'YES'),
                                     ('type', 'text', 'YES')
                                 })
        assert_records(conn, stream.records, 'cats', 'id')

    stream = CatStream(100)
    main(CONFIG, input_stream=stream)

    with psycopg2.connect(**TEST_DB) as conn:
        with conn.cursor() as cur:
            cur.execute(get_count_sql('cats'))
            assert cur.fetchone()[0] == 100
            assert_columns_equal(cur,
                                 'cats',
                                 {
                                     ('_sdc_batched_at', 'timestamp with time zone', 'YES'),
                                     ('_sdc_received_at', 'timestamp with time zone', 'YES'),
                                     ('_sdc_sequence', 'bigint', 'YES'),
                                     ('_sdc_table_version', 'bigint', 'YES'),
                                     ('adoption__adopted_on', 'timestamp with time zone', 'YES'),
                                     ('adoption__was_foster', 'boolean', 'YES'),
                                     ('age', 'bigint', 'YES'),
                                     ('id', 'bigint', 'NO'),
                                     ('name', 'text', 'NO'),
                                     ('paw_size', 'bigint', 'NO'),
                                     ('paw_colour', 'text', 'NO'),
                                     ('flea_check_complete', 'boolean', 'NO'),
                                     ('pattern', 'text', 'YES')
                                 })

            assert_columns_equal(cur,
                                 'cats__adoption__immunizations',
                                 {
                                     ('_sdc_level_0_id', 'bigint', 'NO'),
                                     ('_sdc_sequence', 'bigint', 'YES'),
                                     ('_sdc_source_key_id', 'bigint', 'NO'),
                                     ('date_administered', 'timestamp with time zone', 'YES'),
                                     ('type', 'text', 'YES')
                                 })
        assert_records(conn, stream.records, 'cats', 'id')

    stream = CatStream(200)
    main(CONFIG, input_stream=stream)

    with psycopg2.connect(**TEST_DB) as conn:
        with conn.cursor() as cur:
            cur.execute(get_count_sql('cats'))
            assert cur.fetchone()[0] == 200
            assert_columns_equal(cur,
                                 'cats',
                                 {
                                     ('_sdc_batched_at', 'timestamp with time zone', 'YES'),
                                     ('_sdc_received_at', 'timestamp with time zone', 'YES'),
                                     ('_sdc_sequence', 'bigint', 'YES'),
                                     ('_sdc_table_version', 'bigint', 'YES'),
                                     ('adoption__adopted_on', 'timestamp with time zone', 'YES'),
                                     ('adoption__was_foster', 'boolean', 'YES'),
                                     ('age', 'bigint', 'YES'),
                                     ('id', 'bigint', 'NO'),
                                     ('name', 'text', 'NO'),
                                     ('paw_size', 'bigint', 'NO'),
                                     ('paw_colour', 'text', 'NO'),
                                     ('flea_check_complete', 'boolean', 'NO'),
                                     ('pattern', 'text', 'YES')
                                 })

            assert_columns_equal(cur,
                                 'cats__adoption__immunizations',
                                 {
                                     ('_sdc_level_0_id', 'bigint', 'NO'),
                                     ('_sdc_sequence', 'bigint', 'YES'),
                                     ('_sdc_source_key_id', 'bigint', 'NO'),
                                     ('date_administered', 'timestamp with time zone', 'YES'),
                                     ('type', 'text', 'YES')
                                 })
        assert_records(conn, stream.records, 'cats', 'id')


def test_upsert__invalid__primary_key_change(db_cleanup):
    stream = CatStream(100)
    main(CONFIG, input_stream=stream)

    stream = CatStream(100)
    schema = deepcopy(stream.schema)
    schema['key_properties'].append('name')
    stream.schema = schema

    with pytest.raises(postgres.PostgresError, match=r'.*key_properties.*'):
        main(CONFIG, input_stream=stream)


def test_nested_delete_on_parent(db_cleanup):
    stream = CatStream(100, nested_count=3)
    main(CONFIG, input_stream=stream)

    with psycopg2.connect(**TEST_DB) as conn:
        with conn.cursor() as cur:
            cur.execute(get_count_sql('cats__adoption__immunizations'))
            high_nested = cur.fetchone()[0]
        assert_records(conn, stream.records, 'cats', 'id')

    stream = CatStream(100, nested_count=2)
    main(CONFIG, input_stream=stream)

    with psycopg2.connect(**TEST_DB) as conn:
        with conn.cursor() as cur:
            cur.execute(get_count_sql('cats__adoption__immunizations'))
            low_nested = cur.fetchone()[0]
        assert_records(conn, stream.records, 'cats', 'id')

    assert low_nested < high_nested


def test_full_table_replication(db_cleanup):
    stream = CatStream(110, version=0, nested_count=3)
    main(CONFIG, input_stream=stream)

    with psycopg2.connect(**TEST_DB) as conn:
        with conn.cursor() as cur:
            cur.execute(get_count_sql('cats'))
            version_0_count = cur.fetchone()[0]
            cur.execute(get_count_sql('cats__adoption__immunizations'))
            version_0_sub_count = cur.fetchone()[0]
        assert_records(conn, stream.records, 'cats', 'id', match_pks=True)

    assert version_0_count == 110
    assert version_0_sub_count == 330

    stream = CatStream(100, version=1, nested_count=3)
    main(CONFIG, input_stream=stream)

    with psycopg2.connect(**TEST_DB) as conn:
        with conn.cursor() as cur:
            cur.execute(get_count_sql('cats'))
            version_1_count = cur.fetchone()[0]
            cur.execute(get_count_sql('cats__adoption__immunizations'))
            version_1_sub_count = cur.fetchone()[0]
        assert_records(conn, stream.records, 'cats', 'id', match_pks=True)

    assert version_1_count == 100
    assert version_1_sub_count == 300

    stream = CatStream(120, version=2, nested_count=2)
    main(CONFIG, input_stream=stream)

    with psycopg2.connect(**TEST_DB) as conn:
        with conn.cursor() as cur:
            cur.execute(get_count_sql('cats'))
            version_2_count = cur.fetchone()[0]
            cur.execute(get_count_sql('cats__adoption__immunizations'))
            version_2_sub_count = cur.fetchone()[0]
        assert_records(conn, stream.records, 'cats', 'id', match_pks=True)

    assert version_2_count == 120
    assert version_2_sub_count == 240

    ## Test that an outdated version cannot overwrite
    stream = CatStream(314, version=1, nested_count=2)
    main(CONFIG, input_stream=stream)

    with psycopg2.connect(**TEST_DB) as conn:
        with conn.cursor() as cur:
            cur.execute(get_count_sql('cats'))
            older_version_count = cur.fetchone()[0]

    assert older_version_count == version_2_count


def test_deduplication_newer_rows(db_cleanup):
    stream = CatStream(100, nested_count=3, duplicates=2)
    main(CONFIG, input_stream=stream)

    with psycopg2.connect(**TEST_DB) as conn:
        with conn.cursor() as cur:
            cur.execute(get_count_sql('cats'))
            table_count = cur.fetchone()[0]
            cur.execute(get_count_sql('cats__adoption__immunizations'))
            nested_table_count = cur.fetchone()[0]

            cur.execute('SELECT _sdc_sequence FROM cats WHERE id in ({})'.format(
                ','.join(map(str, stream.duplicate_pks_used))))
            dup_cat_records = cur.fetchall()

    assert stream.record_message_count == 102
    assert table_count == 100
    assert nested_table_count == 300

    for record in dup_cat_records:
        assert record[0] == stream.sequence + 200


def test_deduplication_older_rows(db_cleanup):
    stream = CatStream(100, nested_count=2, duplicates=2, duplicate_sequence_delta=-100)
    main(CONFIG, input_stream=stream)

    with psycopg2.connect(**TEST_DB) as conn:
        with conn.cursor() as cur:
            cur.execute(get_count_sql('cats'))
            table_count = cur.fetchone()[0]
            cur.execute(get_count_sql('cats__adoption__immunizations'))
            nested_table_count = cur.fetchone()[0]

            cur.execute('SELECT _sdc_sequence FROM cats WHERE id in ({})'.format(
                ','.join(map(str, stream.duplicate_pks_used))))
            dup_cat_records = cur.fetchall()

    assert stream.record_message_count == 102
    assert table_count == 100
    assert nested_table_count == 200

    for record in dup_cat_records:
        assert record[0] == stream.sequence


def test_deduplication_existing_new_rows(db_cleanup):
    stream = CatStream(100, nested_count=2)
    main(CONFIG, input_stream=stream)

    original_sequence = stream.sequence

    stream = CatStream(100,
                       nested_count=2,
                       sequence=original_sequence - 20)
    main(CONFIG, input_stream=stream)

    with psycopg2.connect(**TEST_DB) as conn:
        with conn.cursor() as cur:
            cur.execute(get_count_sql('cats'))
            table_count = cur.fetchone()[0]
            cur.execute(get_count_sql('cats__adoption__immunizations'))
            nested_table_count = cur.fetchone()[0]

            cur.execute('SELECT DISTINCT _sdc_sequence FROM cats')
            sequences = cur.fetchall()

    assert table_count == 100
    assert nested_table_count == 200

    assert len(sequences) == 1
    assert sequences[0][0] == original_sequence


def test_multiple_batches_upsert(db_cleanup):
    config = CONFIG.copy()
    config['max_batch_rows'] = 20
    config['batch_detection_threshold'] = 5

    stream = CatStream(100, nested_count=2)
    main(config, input_stream=stream)

    with psycopg2.connect(**TEST_DB) as conn:
        with conn.cursor() as cur:
            cur.execute(get_count_sql('cats'))
            assert cur.fetchone()[0] == 100
            cur.execute(get_count_sql('cats__adoption__immunizations'))
            assert cur.fetchone()[0] == 200
        assert_records(conn, stream.records, 'cats', 'id')

    stream = CatStream(100, nested_count=3)
    main(config, input_stream=stream)

    with psycopg2.connect(**TEST_DB) as conn:
        with conn.cursor() as cur:
            cur.execute(get_count_sql('cats'))
            assert cur.fetchone()[0] == 100
            cur.execute(get_count_sql('cats__adoption__immunizations'))
            assert cur.fetchone()[0] == 300
        assert_records(conn, stream.records, 'cats', 'id')


def test_multiple_batches_by_memory_upsert(db_cleanup):
    config = CONFIG.copy()
    config['max_batch_size'] = 1024
    config['batch_detection_threshold'] = 5

    stream = CatStream(100, nested_count=2)
    main(config, input_stream=stream)

    with psycopg2.connect(**TEST_DB) as conn:
        with conn.cursor() as cur:
            cur.execute(get_count_sql('cats'))
            assert cur.fetchone()[0] == 100
            cur.execute(get_count_sql('cats__adoption__immunizations'))
            assert cur.fetchone()[0] == 200
        assert_records(conn, stream.records, 'cats', 'id')

    stream = CatStream(100, nested_count=3)
    main(config, input_stream=stream)

    with psycopg2.connect(**TEST_DB) as conn:
        with conn.cursor() as cur:
            cur.execute(get_count_sql('cats'))
            assert cur.fetchone()[0] == 100
            cur.execute(get_count_sql('cats__adoption__immunizations'))
            assert cur.fetchone()[0] == 300
        assert_records(conn, stream.records, 'cats', 'id')


<<<<<<< HEAD
def test_loading__very_long_stream_name(db_cleanup):
    stream_name = 'extremely_______________long_cats'
    class LongCatStream(CatStream):
        stream = stream_name
        schema = CatStream.schema.copy()
    LongCatStream.schema['stream'] = stream_name
    stream = LongCatStream(100)

    main(CONFIG, input_stream=stream)

    with psycopg2.connect(**TEST_DB) as conn:
        with conn.cursor() as cur:
            assert_columns_equal(cur,
                                 stream_name,
                                 {
                                     ('_sdc_batched_at', 'timestamp with time zone', 'YES'),
                                     ('_sdc_received_at', 'timestamp with time zone', 'YES'),
                                     ('_sdc_sequence', 'bigint', 'YES'),
                                     ('_sdc_table_version', 'bigint', 'YES'),
                                     ('adoption__adopted_on', 'timestamp with time zone', 'YES'),
                                     ('adoption__was_foster', 'boolean', 'YES'),
                                     ('age', 'bigint', 'YES'),
                                     ('id', 'bigint', 'NO'),
                                     ('name', 'text', 'NO'),
                                     ('paw_size', 'bigint', 'NO'),
                                     ('paw_colour', 'text', 'NO'),
                                     ('flea_check_complete', 'boolean', 'NO'),
                                     ('pattern', 'text', 'YES')
                                 })

            assert_columns_equal(cur,
                                 '{}__adoption__immunizations'.format(stream_name),
                                 {
                                     ('_sdc_level_0_id', 'bigint', 'NO'),
                                     ('_sdc_sequence', 'bigint', 'YES'),
                                     ('_sdc_source_key_id', 'bigint', 'NO'),
                                     ('date_administered', 'timestamp with time zone', 'YES'),
                                     ('type', 'text', 'YES')
                                 })

            cur.execute(get_count_sql(stream_name))
            assert cur.fetchone()[0] == 100

        for record in stream.records:
            record['paw_size'] = 314159
            record['paw_colour'] = ''
            record['flea_check_complete'] = False

        assert_records(conn, stream.records, stream_name, 'id')
        assert_column_indexed(conn, stream_name, '_sdc_sequence')
        assert_column_indexed(conn, stream_name, 'id')
        assert_column_indexed(conn, '{}__adoption__immunizations'.format(stream_name), '_sdc_sequence')
        assert_column_indexed(conn, '{}__adoption__immunizations'.format(stream_name), '_sdc_level_0_id')
=======
def test_before_run_sql_is_executed_upon_construction(db_cleanup):
    config = CONFIG.copy()
    config['before_run_sql'] = 'CREATE TABLE before_sql_test ( code char(5) CONSTRAINT firstkey PRIMARY KEY );'
    config['after_run_sql'] = 'CREATE TABLE after_sql_test ( code char(5) CONSTRAINT secondkey PRIMARY KEY );'

    main(config, input_stream=CatStream(100))

    with psycopg2.connect(**TEST_DB) as conn:
        with conn.cursor() as cur:
            cur.execute("SELECT table_name FROM information_schema.tables WHERE table_schema='public' AND table_name='before_sql_test';")
            assert cur.fetchone()[0] == 'before_sql_test'

            cur.execute("SELECT table_name FROM information_schema.tables WHERE table_schema='public' AND table_name='after_sql_test';")
            assert cur.fetchone()[0] == 'after_sql_test'
>>>>>>> 1f0c1976
<|MERGE_RESOLUTION|>--- conflicted
+++ resolved
@@ -1735,7 +1735,6 @@
         assert_records(conn, stream.records, 'cats', 'id')
 
 
-<<<<<<< HEAD
 def test_loading__very_long_stream_name(db_cleanup):
     stream_name = 'extremely_______________long_cats'
     class LongCatStream(CatStream):
@@ -1789,7 +1788,8 @@
         assert_column_indexed(conn, stream_name, 'id')
         assert_column_indexed(conn, '{}__adoption__immunizations'.format(stream_name), '_sdc_sequence')
         assert_column_indexed(conn, '{}__adoption__immunizations'.format(stream_name), '_sdc_level_0_id')
-=======
+
+
 def test_before_run_sql_is_executed_upon_construction(db_cleanup):
     config = CONFIG.copy()
     config['before_run_sql'] = 'CREATE TABLE before_sql_test ( code char(5) CONSTRAINT firstkey PRIMARY KEY );'
@@ -1803,5 +1803,4 @@
             assert cur.fetchone()[0] == 'before_sql_test'
 
             cur.execute("SELECT table_name FROM information_schema.tables WHERE table_schema='public' AND table_name='after_sql_test';")
-            assert cur.fetchone()[0] == 'after_sql_test'
->>>>>>> 1f0c1976
+            assert cur.fetchone()[0] == 'after_sql_test'