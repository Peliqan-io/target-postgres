from singer import utils
import psycopg2

from target_postgres.postgres import MillisLoggingConnection, PostgresTarget
from target_postgres import target_tools

REQUIRED_CONFIG_KEYS = [
    'postgres_database'
]


def main(config, input_stream=None):
    with psycopg2.connect(
            connection_factory=MillisLoggingConnection,
            host=config.get('postgres_host', 'localhost'),
            port=config.get('postgres_port', 5432),
            dbname=config.get('postgres_database'),
            user=config.get('postgres_username'),
            password=config.get('postgres_password'),
            sslmode=config.get('postgres_sslmode'),
            sslcert=config.get('postgres_sslcert'),
            sslkey=config.get('postgres_sslkey'),
            sslrootcert=config.get('postgres_sslrootcert'),
            sslcrl=config.get('postgres_sslcrl')
    ) as connection:
        postgres_target = PostgresTarget(
            connection,
            postgres_schema=config.get('postgres_schema', 'public'),
            logging_level=config.get('logging_level'),
            persist_empty_tables=config.get('persist_empty_tables'),
<<<<<<< HEAD
            add_upsert_indexes=config.get('add_upsert_indexes', True))
=======
            before_run_sql=config.get('before_run_sql'),
            after_run_sql=config.get('after_run_sql'),
        )
>>>>>>> 1f0c1976

        if input_stream:
            target_tools.stream_to_target(input_stream, postgres_target, config=config)
        else:
            target_tools.main(postgres_target)


def cli():
    args = utils.parse_args(REQUIRED_CONFIG_KEYS)

    main(args.config)<|MERGE_RESOLUTION|>--- conflicted
+++ resolved
@@ -28,13 +28,10 @@
             postgres_schema=config.get('postgres_schema', 'public'),
             logging_level=config.get('logging_level'),
             persist_empty_tables=config.get('persist_empty_tables'),
-<<<<<<< HEAD
-            add_upsert_indexes=config.get('add_upsert_indexes', True))
-=======
+            add_upsert_indexes=config.get('add_upsert_indexes', True),
             before_run_sql=config.get('before_run_sql'),
             after_run_sql=config.get('after_run_sql'),
         )
->>>>>>> 1f0c1976
 
         if input_stream:
             target_tools.stream_to_target(input_stream, postgres_target, config=config)
